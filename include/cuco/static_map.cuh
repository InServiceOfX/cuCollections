--- conflicted
+++ resolved
@@ -710,11 +710,7 @@
   std::size_t size_{};                  ///< Number of keys in map
   Key const empty_key_sentinel_{};      ///< Key value that represents an empty slot
   Value const empty_value_sentinel_{};  ///< Initial value of empty slot
-<<<<<<< HEAD
-  atomic_ctr_type *num_successes_{};
-=======
   atomic_ctr_type *d_num_successes_{};  ///< Counter used internally to record number of successes in bulk insert
->>>>>>> ec34de03
 };
 }  // namespace cuco 
 
