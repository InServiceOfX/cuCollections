/*
 * Copyright (c) 2021-2022, NVIDIA CORPORATION.
 *
 * Licensed under the Apache License, Version 2.0 (the "License");
 * you may not use this file except in compliance with the License.
 * You may obtain a copy of the License at
 *
 *     http://www.apache.org/licenses/LICENSE-2.0
 *
 * Unless required by applicable law or agreed to in writing, software
 * distributed under the License is distributed on an "AS IS" BASIS,
 * WITHOUT WARRANTIES OR CONDITIONS OF ANY KIND, either express or implied.
 * See the License for the specific language governing permissions and
 * limitations under the License.
 */

#pragma once

#include <cuco/allocator.hpp>
#include <cuco/detail/error.hpp>
#include <cuco/detail/prime.hpp>
#include <cuco/probe_sequences.cuh>
#include <cuco/sentinel.cuh>
#include <cuco/traits.hpp>

#include <thrust/functional.h>

#include <cuda/std/atomic>
#if defined(CUDART_VERSION) && (CUDART_VERSION >= 11000) && defined(__CUDA_ARCH__) && \
  (__CUDA_ARCH__ >= 700)
#define CUCO_HAS_CUDA_BARRIER
#endif

// cg::memcpy_aysnc is supported for CUDA 11.1 and up
#if defined(CUDART_VERSION) && (CUDART_VERSION >= 11100)
#define CUCO_HAS_CG_MEMCPY_ASYNC
#endif

#if defined(CUCO_HAS_CUDA_BARRIER)
#include <cuda/barrier>
#endif

#include <cooperative_groups.h>

#include <cstddef>
#include <memory>
#include <type_traits>
#include <utility>

namespace cuco {

/**
 * @brief A GPU-accelerated, unordered, associative container of key-value
 * pairs that supports equivalent keys.
 *
 * Allows constant time concurrent inserts or concurrent find operations from threads in device
 * code. Concurrent insert/find is allowed only when
 * `static_multimap<Key, Value>::supports_concurrent_insert_find()` is true.
 *
 * Current limitations:
 * - Requires keys and values where `cuco::is_bitwise_comparable_v<T>` is true
 * - Comparisons against the "sentinel" values will always be done with bitwise comparisons
 * Therefore, the objects must have unique, bitwise object representations (e.g., no padding bits).
 * - Does not support erasing keys
 * - Capacity is fixed and will not grow automatically
 * - Requires the user to specify sentinel values for both key and mapped value
 * to indicate empty slots
 * - Concurrent insert/find is only supported when `static_multimap<Key,
 * Value>::supports_concurrent_insert_find()` is true`
 *
 * The `static_multimap` supports two types of operations:
 * - Host-side "bulk" operations
 * - Device-side "singular" operations
 *
 * The host-side bulk operations include `insert`, `contains`, `count`, `retrieve` and their
 * variants. These APIs should be used when there are a large number of keys to insert or lookup in
 * the map. For example, given a range of keys specified by device-accessible iterators, the bulk
 * `insert` function will insert all keys into the map.
 *
 * The singular device-side operations allow individual threads to perform
 * independent operations (e.g. `insert`, etc.) from device code. These
 * operations are accessed through non-owning, trivially copyable "view" types:
 * `device_view` and `device_mutable_view`. The `device_view` class is an
 * immutable view that allows only non-modifying operations such as `count` or
 * `contains`. The `device_mutable_view` class only allows `insert` operations.
 * The two types are separate to prevent erroneous concurrent insert/find
 * operations.
 *
 * By default, when querying for a Key `k` in operations like `count` or `retrieve`, if `k` is not
 * present in the map, it will not contribute to the output. Query APIs with the `_outer` suffix
 * will include non-matching keys in the output. See the relevant API documentation for more
 * information.
 *
 * Typical associative container query APIs like `retrieve` look up values by solely by key, e.g.,
 * `count` for a Key `k` will count all values whose associated key `k'` matches `k` as determined
 * by `key_equal(k, k')`. In some cases, one may want to consider both key _and_ value when
 * determining if a key-value pair should contribute to the output. `static_multimap` supports this
 * use case with APIs prefixed with `pair_`, e.g., `pair_count` is given a key-value pair
 * `{k,v}` and only counts key-value pairs, `{k', v'}`, in the map where `pair_equal({k,v}, {k',
 * v'})` is true. See the relevant API documentation for more information.
 *
 * Example:
 * \code{.cpp}
 * int empty_key_sentinel = -1;
 * int empty_value_sentinel = -1;
 *
 * // Constructs a multimap with 100,000 slots using -1 and -1 as the empty key/value
 * // sentinels. Note the capacity is chosen knowing we will insert 50,000 keys,
 * // for an load factor of 50%.
 * static_multimap<int, int> m{100'000, empty_key_sentinel, empty_value_sentinel};
 *
 * // Create a sequence of pairs {{0,0}, {1,1}, ... {i,i}}
 * thrust::device_vector<thrust::pair<int,int>> pairs(50,000);
 * thrust::transform(thrust::make_counting_iterator(0),
 *                   thrust::make_counting_iterator(pairs.size()),
 *                   pairs.begin(),
 *                   []__device__(auto i){ return thrust::make_pair(i,i); };
 *
 *
 * // Inserts all pairs into the map
 * m.insert(pairs.begin(), pairs.end());
 *
 * // Get a `device_view` and passes it to a kernel where threads may perform
 * // `contains/count/retrieve` lookups
 * kernel<<<...>>>(m.get_device_view());
 * \endcode
 *
 *
 * @tparam Key Type used for keys. Requires `cuco::is_bitwise_comparable_v<Key>`
 * @tparam Value Type of the mapped values. Requires `cuco::is_bitwise_comparable_v<Value>`
 * @tparam Scope The scope in which multimap operations will be performed by
 * individual threads
 * @tparam ProbeSequence Probe sequence chosen between `cuco::detail::linear_probing`
 * and `cuco::detail::double_hashing`. (see `detail/probe_sequences.cuh`)
 * @tparam Allocator Type of allocator used for device storage
 */
template <typename Key,
          typename Value,
          cuda::thread_scope Scope = cuda::thread_scope_device,
          typename Allocator       = cuco::cuda_allocator<char>,
          class ProbeSequence =
            cuco::double_hashing<8, detail::MurmurHash3_32<Key>, detail::MurmurHash3_32<Key>>>
class static_multimap {
  static_assert(
    cuco::is_bitwise_comparable_v<Key>,
    "Key type must have unique object representations or have been explicitly declared as safe for "
    "bitwise comparison via specialization of cuco::is_bitwise_comparable_v<Key>.");

  static_assert(
    cuco::is_bitwise_comparable_v<Value>,
    "Value type must have unique object representations or have been explicitly declared as safe "
    "for bitwise comparison via specialization of cuco::is_bitwise_comparable_v<Value>.");

  static_assert(
    std::is_base_of_v<cuco::detail::probe_sequence_base<ProbeSequence::cg_size>, ProbeSequence>,
    "ProbeSequence must be a specialization of either cuco::double_hashing or "
    "cuco::linear_probing.");

 public:
  using value_type         = cuco::pair_type<Key, Value>;
  using key_type           = Key;
  using mapped_type        = Value;
  using atomic_key_type    = cuda::atomic<key_type, Scope>;
  using atomic_mapped_type = cuda::atomic<mapped_type, Scope>;
  using pair_atomic_type   = cuco::pair_type<atomic_key_type, atomic_mapped_type>;
  using atomic_ctr_type    = cuda::atomic<std::size_t, Scope>;
  using allocator_type     = Allocator;
  using slot_allocator_type =
    typename std::allocator_traits<Allocator>::rebind_alloc<pair_atomic_type>;
  using counter_allocator_type =
    typename std::allocator_traits<Allocator>::rebind_alloc<atomic_ctr_type>;
  using probe_sequence_type = detail::probe_sequence<ProbeSequence, Key, Value, Scope>;

  static_multimap(static_multimap const&) = delete;
  static_multimap& operator=(static_multimap const&) = delete;

  static_multimap(static_multimap&&) = default;
  static_multimap& operator=(static_multimap&&) = default;
  ~static_multimap()                            = default;

  /**
   * @brief Indicate if concurrent insert/find is supported for the key/value types.
   *
   * @return Boolean indicating if concurrent insert/find is supported.
   */
  __host__ __device__ __forceinline__ static constexpr bool
  supports_concurrent_insert_find() noexcept
  {
    return cuco::detail::is_packable<value_type>();
  }

  /**
   * @brief The size of the CUDA cooperative thread group.
   *
   * @return The CG size.
   */
  __host__ __device__ __forceinline__ static constexpr uint32_t cg_size() noexcept
  {
    return ProbeSequence::cg_size;
  }

  /**
   * @brief Construct a statically-sized map with the specified initial capacity,
   * sentinel values and CUDA stream.
   *
   * The capacity of the map is fixed. Insert operations will not automatically
   * grow the map. Attempting to insert more unique keys than the capacity of
   * the map results in undefined behavior.
   *
   * Performance begins to degrade significantly beyond a load factor of ~70%.
   * For best performance, choose a capacity that will keep the load factor
   * below 70%. E.g., if inserting `N` unique keys, choose a capacity of
   * `N * (1/0.7)`.
   *
   * The `empty_key_sentinel` and `empty_value_sentinel` values are reserved and
   * undefined behavior results from attempting to insert any key/value pair
   * that contains either.
   *
   * @param capacity The total number of slots in the map
   * @param empty_key_sentinel The reserved key value for empty slots
   * @param empty_value_sentinel The reserved mapped value for empty slots
   * @param stream CUDA stream used to initialize the map
   * @param alloc Allocator used for allocating device storage
   */
  static_multimap(std::size_t capacity,
                  sentinel::empty_key<Key> empty_key_sentinel,
                  sentinel::empty_value<Value> empty_value_sentinel,
                  cudaStream_t stream    = 0,
                  Allocator const& alloc = Allocator{});

  /**
   * @brief Inserts all key/value pairs in the range `[first, last)`.
   *
   * @tparam InputIt Device accessible random access input iterator where
   * `std::is_convertible<std::iterator_traits<InputIt>::value_type,
   * static_multimap<K, V>::value_type>` is `true`
   * @param first Beginning of the sequence of key/value pairs
   * @param last End of the sequence of key/value pairs
   * @param stream CUDA stream used for insert
   */
  template <typename InputIt>
  void insert(InputIt first, InputIt last, cudaStream_t stream = 0);

  /**
   * @brief Inserts key/value pairs in the range `[first, first + n)` if `pred`
   * of the corresponding stencil returns true.
   *
   * The key/value pair `*(first + i)` is inserted if `pred( *(stencil + i) )` returns true.
   *
   * @tparam InputIt Device accessible random access input iterator where
   * `std::is_convertible<std::iterator_traits<InputIt>::value_type,
   * static_multimap<K, V>::value_type>` is `true`
   * @tparam StencilIt Device accessible random access iterator whose value_type is
   * convertible to Predicate's argument type
   * @tparam Predicate Unary predicate callable whose return type must be convertible to `bool` and
   * argument type is convertible from `std::iterator_traits<StencilIt>::value_type`.
   * @param first Beginning of the sequence of key/value pairs
   * @param last End of the sequence of key/value pairs
   * @param stencil Beginning of the stencil sequence
   * @param pred Predicate to test on every element in the range `[stencil, stencil +
   * std::distance(first, last))`
   * @param stream CUDA stream used for insert
   */
  template <typename InputIt, typename StencilIt, typename Predicate>
  void insert_if(
    InputIt first, InputIt last, StencilIt stencil, Predicate pred, cudaStream_t stream = 0);

  /**
   * @brief Indicates whether the keys in the range `[first, last)` are contained in the map.
   *
   * Stores `true` or `false` to `(output + i)` indicating if the key `*(first + i)` exists in the
   * map.
   *
   * ProbeSequence hashers should be callable with both `std::iterator_traits<InputIt>::value_type`
   * and Key type. `std::invoke_result<KeyEqual, std::iterator_traits<InputIt>::value_type, Key>`
   * must be well-formed.
   *
   * @tparam InputIt Device accessible input iterator
   * @tparam OutputIt Device accessible output iterator whose `value_type` is convertible from
   * `bool`
   * @tparam KeyEqual Binary callable type used to compare two keys for equality
   *
   * @param first Beginning of the sequence of keys
   * @param last End of the sequence of keys
   * @param output_begin Beginning of the output sequence indicating whether each key is present
   * @param key_equal The binary function to compare two keys for equality
   * @param stream CUDA stream used for contains
   */
  template <typename InputIt, typename OutputIt, typename KeyEqual = thrust::equal_to<key_type>>
  void contains(InputIt first,
                InputIt last,
                OutputIt output_begin,
                KeyEqual key_equal  = KeyEqual{},
                cudaStream_t stream = 0) const;
<<<<<<< HEAD

  /**
   * @brief Indicates whether the pairs in the range `[first, last)` are contained in the map.
   *
   * Stores `true` or `false` to `(output + i)` indicating if the pair `*(first + i)` exists in
   * the map.
   *
   * @tparam InputIt Device accessible random access input iterator where
   * `std::is_convertible<std::iterator_traits<InputIt>::value_type,
   * static_multimap<K, V>::value_type>` is `true`
   * @tparam OutputIt Device accessible output iterator whose `value_type` is convertible from
   * `bool`
   * @tparam PairEqual Binary callable type used to compare input pair and slot content for equality
   *
   * @param first Beginning of the sequence of pairs
   * @param last End of the sequence of pairs
   * @param output_begin Beginning of the output sequence indicating whether each pair is present
   * @param pair_equal The binary function to compare input pair and slot content for equality
   * @param stream CUDA stream used for contains
   */
  template <typename InputIt, typename OutputIt, typename PairEqual = thrust::equal_to<value_type>>
  void pair_contains(InputIt first,
                     InputIt last,
                     OutputIt output_begin,
                     PairEqual pair_equal = PairEqual{},
                     cudaStream_t stream  = 0) const;
=======
>>>>>>> 0a832bc2

  /**
   * @brief Counts the occurrences of keys in `[first, last)` contained in the multimap.
   *
   * For each key, `k = *(first + i)`, counts all matching keys, `k'`, as determined by
   * `key_equal(k, k')` and returns the sum of all matches for all keys.
   *
   * @tparam Input Device accesible input iterator whose `value_type` is convertible to `key_type`
   * @tparam KeyEqual Binary callable
   * @param first Beginning of the sequence of keys to count
   * @param last End of the sequence of keys to count
   * @param stream CUDA stream used for count
   * @param key_equal Binary function to compare two keys for equality
   * @return The sum of total occurrences of all keys in `[first, last)`
   */
  template <typename InputIt, typename KeyEqual = thrust::equal_to<key_type>>
  std::size_t count(InputIt first,
                    InputIt last,
                    cudaStream_t stream = 0,
                    KeyEqual key_equal  = KeyEqual{}) const;

  /**
   * @brief Counts the occurrences of keys in `[first, last)` contained in the multimap.
   *
   * For each key, `k = *(first + i)`, counts all matching keys, `k'`, as determined by
   * `key_equal(k, k')` and returns the sum of all matches for all keys. If `k` does not have any
   * matches, it contributes 1 to the final sum.
   *
   * @tparam Input Device accesible input iterator whose `value_type` is convertible to `key_type`
   * @tparam KeyEqual Binary callable
   * @param first Beginning of the sequence of keys to count
   * @param last End of the sequence of keys to count
   * @param stream CUDA stream used for count_outer
   * @param key_equal Binary function to compare two keys for equality
   * @return The sum of total occurrences of all keys in `[first, last)` where keys without matches
   * are considered to have a single occurrence.
   */
  template <typename InputIt, typename KeyEqual = thrust::equal_to<key_type>>
  std::size_t count_outer(InputIt first,
                          InputIt last,
                          cudaStream_t stream = 0,
                          KeyEqual key_equal  = KeyEqual{}) const;

  /**
   * @brief Counts the occurrences of key/value pairs in `[first, last)` contained in the multimap.
   *
   * For key-value pair, `kv = *(first + i)`, counts all matching key-value pairs, `kv'`, as
   * determined by `pair_equal(kv, kv')` and returns the sum of all matches for all key-value pairs.
   *
   * @tparam InputIt Device accessible random access input iterator where
   * `std::is_convertible<std::iterator_traits<InputIt>::value_type,
   * static_multimap<K, V>::value_type>` is `true`
   * @tparam PairEqual Binary callable
   * @param first Beginning of the sequence of pairs to count
   * @param last End of the sequence of pairs to count
   * @param pair_equal Binary function to compare two pairs for equality
   * @param stream CUDA stream used for pair_count
   * @return The sum of total occurrences of all pairs in `[first, last)`
   */
  template <typename InputIt, typename PairEqual>
  std::size_t pair_count(InputIt first,
                         InputIt last,
                         PairEqual pair_equal,
                         cudaStream_t stream = 0) const;

  /**
   * @brief Counts the occurrences of key/value pairs in `[first, last)` contained in the multimap.
   *
   * For key-value pair, `kv = *(first + i)`, counts all matching key-value pairs, `kv'`, as
   * determined by `pair_equal(kv, kv')` and returns the sum of all matches for all key-value pairs.
   * if `kv` does not have any matches, it contributes 1 to the final sum.
   *
   * @tparam InputIt Device accessible random access input iterator where
   * `std::is_convertible<std::iterator_traits<InputIt>::value_type,
   * static_multimap<K, V>::value_type>` is `true`
   * @tparam PairEqual Binary callable
   * @param first Beginning of the sequence of pairs to count
   * @param last End of the sequence of pairs to count
   * @param pair_equal Binary function to compare two pairs for equality
   * @param stream CUDA stream used for pair_count_outer
   * @return The sum of total occurrences of all pairs in `[first, last)` where a key-value pair
   * without a match is considered to have a single occurrence
   */
  template <typename InputIt, typename PairEqual>
  std::size_t pair_count_outer(InputIt first,
                               InputIt last,
                               PairEqual pair_equal,
                               cudaStream_t stream = 0) const;

  /**
   * @brief Retrieves all the values corresponding to all keys in the range `[first, last)`.
   *
   * If key `k = *(first + i)` exists in the map, copies `k` and all associated values to
   * unspecified locations in `[output_begin, output_end)`. Else, does nothing.
   *
   * Behavior is undefined if the size of the output range exceeds `std::distance(output_begin,
   * output_end)`. Use `count()` to determine the size of the output range.
   *
   * @tparam InputIt Device accessible input iterator whose `value_type` is
   * convertible to the map's `key_type`
   * @tparam OutputIt Device accessible output iterator whose `value_type` is
   * constructible from the map's `value_type`
   * @tparam KeyEqual Binary callable type
   * @param first Beginning of the sequence of keys
   * @param last End of the sequence of keys
   * @param output_begin Beginning of the sequence of key/value pairs retrieved for each key
   * @param stream CUDA stream used for retrieve
   * @param key_equal The binary function to compare two keys for equality
   * @return The iterator indicating the last valid key/value pairs in the output
   */
  template <typename InputIt, typename OutputIt, typename KeyEqual = thrust::equal_to<key_type>>
  OutputIt retrieve(InputIt first,
                    InputIt last,
                    OutputIt output_begin,
                    cudaStream_t stream = 0,
                    KeyEqual key_equal  = KeyEqual{}) const;

  /**
   * @brief Retrieves all the matches corresponding to all keys in the range `[first, last)`.
   *
   * If key `k = *(first + i)` exists in the map, copies `k` and all associated values to
   * unspecified locations in `[output_begin, output_end)`. Else, copies `k` and
   * `empty_value_sentinel`.
   *
   * Behavior is undefined if the size of the output range exceeds `std::distance(output_begin,
   * output_end)`. Use `count_outer()` to determine the size of the output range.
   *
   * @tparam InputIt Device accessible input iterator whose `value_type` is
   * convertible to the map's `key_type`
   * @tparam OutputIt Device accessible output iterator whose `value_type` is
   * constructible from the map's `value_type`
   * @tparam KeyEqual Binary callable type
   * @param first Beginning of the sequence of keys
   * @param last End of the sequence of keys
   * @param output_begin Beginning of the sequence of key/value pairs retrieved for each key
   * @param stream CUDA stream used for retrieve_outer
   * @param key_equal The binary function to compare two keys for equality
   * @return The iterator indicating the last valid key/value pairs in the output
   */
  template <typename InputIt, typename OutputIt, typename KeyEqual = thrust::equal_to<key_type>>
  OutputIt retrieve_outer(InputIt first,
                          InputIt last,
                          OutputIt output_begin,
                          cudaStream_t stream = 0,
                          KeyEqual key_equal  = KeyEqual{}) const;

  /**
   * @brief Retrieves all pairs matching the input probe pair in the range `[first, last)`.
   *
   * The `pair_` prefix indicates that the input data type is convertible to the map's
   * `value_type`. If pair_equal(*(first + i), slot[j]) returns true, then *(first+i) is
   * stored to `probe_output_begin`, and slot[j] is stored to `contained_output_begin`.
   *
   * Behavior is undefined if the size of the output range exceeds
   * `std::distance(probe_output_begin, probe_output_end)` (or
   * `std::distance(contained_output_begin, contained_output_end)`). Use
   * `pair_count()` to determine the size of the output range.
   *
   * @tparam InputIt Device accessible random access input iterator where
   * `std::is_convertible<std::iterator_traits<InputIt>::value_type,
   * static_multimap<K, V>::value_type>` is `true`
   * @tparam OutputIt1 Device accessible output iterator whose `value_type` is constructible from
   * `InputIt`s `value_type`.
   * @tparam OutputIt2 Device accessible output iterator whose `value_type` is constructible from
   * the map's `value_type`.
   * @tparam PairEqual Binary callable type
   * @param first Beginning of the sequence of pairs
   * @param last End of the sequence of pairs
   * @param probe_output_begin Beginning of the sequence of the matched probe pairs
   * @param contained_output_begin Beginning of the sequence of the matched contained pairs
   * @param pair_equal The binary function to compare two pairs for equality
   * @param stream CUDA stream used for pair_retrieve
   * @return Pair of iterators pointing to the last elements in the output
   */
  template <typename InputIt, typename OutputIt1, typename OutputIt2, typename PairEqual>
  std::pair<OutputIt1, OutputIt2> pair_retrieve(InputIt first,
                                                InputIt last,
                                                OutputIt1 probe_output_begin,
                                                OutputIt2 contained_output_begin,
                                                PairEqual pair_equal,
                                                cudaStream_t stream = 0) const;

  /**
   * @brief Retrieves all pairs matching the input probe pair in the range `[first, last)`.
   *
   * The `pair_` prefix indicates that the input data type is convertible to the map's `value_type`.
   * If pair_equal(*(first + i), slot[j]) returns true, then *(first+i) is stored to
   * `probe_output_begin`, and slot[j] is stored to `contained_output_begin`. If *(first+i) doesn't
   * have matches in the map, copies *(first + i) in `probe_output_begin` and a pair of
   * `empty_key_sentinel` and `empty_value_sentinel` in `contained_output_begin`.
   *
   * Behavior is undefined if the size of the output range exceeds
   * `std::distance(probe_output_begin, probe_output_end)` (or
   * `std::distance(contained_output_begin, contained_output_end)`). Use
   * `pair_count()` to determine the size of the output range.
   *
   * @tparam InputIt Device accessible random access input iterator where
   * `std::is_convertible<std::iterator_traits<InputIt>::value_type,
   * static_multimap<K, V>::value_type>` is `true`
   * @tparam OutputIt1 Device accessible output iterator whose `value_type` is constructible from
   * `InputIt`s `value_type`.
   * @tparam OutputIt2 Device accessible output iterator whose `value_type` is constructible from
   * the map's `value_type`.
   * @tparam PairEqual Binary callable type
   * @param first Beginning of the sequence of pairs
   * @param last End of the sequence of pairs
   * @param probe_output_begin Beginning of the sequence of the matched probe pairs
   * @param contained_output_begin Beginning of the sequence of the matched contained pairs
   * @param pair_equal The binary function to compare two pairs for equality
   * @param stream CUDA stream used for pair_retrieve_outer
   * @return Pair of iterators pointing to the last elements in the output
   */
  template <typename InputIt, typename OutputIt1, typename OutputIt2, typename PairEqual>
  std::pair<OutputIt1, OutputIt2> pair_retrieve_outer(InputIt first,
                                                      InputIt last,
                                                      OutputIt1 probe_output_begin,
                                                      OutputIt2 contained_output_begin,
                                                      PairEqual pair_equal,
                                                      cudaStream_t stream = 0) const;

 private:
  /**
   * @brief Indicates if vector-load is used.
   *
   * Users have no explicit control on whether vector-load is used.
   *
   * @return Boolean indicating if vector-load is used.
   */
  static constexpr bool uses_vector_load() noexcept
  {
    return cuco::detail::is_packable<value_type>();
  }

  /**
   * @brief Returns the number of pairs loaded with each vector-load
   */
  static constexpr uint32_t vector_width() noexcept { return ProbeSequence::vector_width(); }

  /**
   * @brief Returns the warp size.
   */
  static constexpr uint32_t warp_size() noexcept { return 32u; }

  /**
   * @brief Custom deleter for unique pointer of device counter.
   */
  struct counter_deleter {
    counter_deleter(counter_allocator_type& a) : allocator{a} {}

    counter_deleter(counter_deleter const&) = default;

    void operator()(atomic_ctr_type* ptr) { allocator.deallocate(ptr, 1); }

    counter_allocator_type& allocator;
  };

  /**
   * @brief Custom deleter for unique pointer of slots.
   */
  struct slot_deleter {
    slot_deleter(slot_allocator_type& a, size_t& c) : allocator{a}, capacity{c} {}

    slot_deleter(slot_deleter const&) = default;

    void operator()(pair_atomic_type* ptr) { allocator.deallocate(ptr, capacity); }

    slot_allocator_type& allocator;
    size_t& capacity;
  };

  class device_view_impl_base;
  class device_mutable_view_impl;
  class device_view_impl;

  template <typename ViewImpl>
  class device_view_base {
   protected:
    // Import member type definitions from `static_multimap`
    using value_type          = value_type;
    using key_type            = Key;
    using mapped_type         = Value;
    using pair_atomic_type    = pair_atomic_type;
    using iterator            = pair_atomic_type*;
    using const_iterator      = pair_atomic_type const*;
    using probe_sequence_type = probe_sequence_type;

    __host__ __device__ device_view_base(pair_atomic_type* slots,
                                         std::size_t capacity,
                                         sentinel::empty_key<Key> empty_key_sentinel,
                                         sentinel::empty_value<Value> empty_value_sentinel) noexcept
      : impl_{slots, capacity, empty_key_sentinel.value, empty_value_sentinel.value}
    {
    }

   public:
    /**
     * @brief Gets slots array.
     *
     * @return Slots array
     */
    __device__ __forceinline__ pair_atomic_type* get_slots() noexcept { return impl_.get_slots(); }

    /**
     * @brief Gets slots array.
     *
     * @return Slots array
     */
    __device__ __forceinline__ pair_atomic_type const* get_slots() const noexcept
    {
      return impl_.get_slots();
    }

    /**
     * @brief Gets the maximum number of elements the hash map can hold.
     *
     * @return The maximum number of elements the hash map can hold
     */
    __host__ __device__ __forceinline__ std::size_t get_capacity() const noexcept
    {
      return impl_.get_capacity();
    }

    /**
     * @brief Gets the sentinel value used to represent an empty key slot.
     *
     * @return The sentinel value used to represent an empty key slot
     */
    __host__ __device__ __forceinline__ Key get_empty_key_sentinel() const noexcept
    {
      return impl_.get_empty_key_sentinel();
    }

    /**
     * @brief Gets the sentinel value used to represent an empty value slot.
     *
     * @return The sentinel value used to represent an empty value slot
     */
    __host__ __device__ __forceinline__ Value get_empty_value_sentinel() const noexcept
    {
      return impl_.get_empty_value_sentinel();
    }

   protected:
    ViewImpl impl_;
  };  // class device_view_base

 public:
  /**
   * @brief Mutable, non-owning view-type that may be used in device code to
   * perform singular inserts into the map.
   *
   * `device_mutable_view` is trivially-copyable and is intended to be passed by
   * value.
   *
   * Example:
   * \code{.cpp}
   * cuco::static_multimap<int,int> m{100'000, -1, -1};
   *
   * // Inserts a sequence of pairs {{0,0}, {1,1}, ... {i,i}}
   * thrust::for_each(thrust::make_counting_iterator(0),
   *                  thrust::make_counting_iterator(50'000),
   *                  [map = m.get_device_mutable_view()]
   *                  __device__ (auto i) mutable {
   *                     map.insert(thrust::make_pair(i,i));
   *                  });
   * \endcode
   */
  class device_mutable_view : public device_view_base<device_mutable_view_impl> {
   public:
    using view_base_type = device_view_base<device_mutable_view_impl>;
    using value_type     = typename view_base_type::value_type;
    using key_type       = typename view_base_type::key_type;
    using mapped_type    = typename view_base_type::mapped_type;
    using iterator       = typename view_base_type::iterator;
    using const_iterator = typename view_base_type::const_iterator;

    /**
     * @brief Construct a mutable view of the first `capacity` slots of the
     * slots array pointed to by `slots`.
     *
     * @param slots Pointer to beginning of initialized slots array
     * @param capacity The number of slots viewed by this object
     * @param empty_key_sentinel The reserved value for keys to represent empty
     * slots
     * @param empty_value_sentinel The reserved value for mapped values to
     * represent empty slots
     */
    __host__ __device__
    device_mutable_view(pair_atomic_type* slots,
                        std::size_t capacity,
                        sentinel::empty_key<Key> empty_key_sentinel,
                        sentinel::empty_value<Value> empty_value_sentinel) noexcept
      : view_base_type{slots, capacity, empty_key_sentinel, empty_value_sentinel}
    {
    }

    /**
     * @brief Inserts the specified key/value pair into the map.
     *
     * @param g The Cooperative Group that performs the insert
     * @param insert_pair The pair to insert
     * @return void.
     */
    __device__ __forceinline__ void insert(
      cooperative_groups::thread_block_tile<ProbeSequence::cg_size> const& g,
      value_type const& insert_pair) noexcept;

   private:
    using device_view_base<device_mutable_view_impl>::impl_;
  };  // class device mutable view

  /**
   * @brief Non-owning view-type that may be used in device code to
   * perform singular find and contains operations for the map.
   *
   * `device_view` is trivially-copyable and is intended to be passed by
   * value.
   *
   */
  class device_view : public device_view_base<device_view_impl> {
   public:
    using view_base_type = device_view_base<device_view_impl>;
    using value_type     = typename view_base_type::value_type;
    using key_type       = typename view_base_type::key_type;
    using mapped_type    = typename view_base_type::mapped_type;
    using iterator       = typename view_base_type::iterator;
    using const_iterator = typename view_base_type::const_iterator;

    /**
     * @brief Construct a view of the first `capacity` slots of the
     * slots array pointed to by `slots`.
     *
     * @param slots Pointer to beginning of initialized slots array
     * @param capacity The number of slots viewed by this object
     * @param empty_key_sentinel The reserved value for keys to represent empty
     * slots
     * @param empty_value_sentinel The reserved value for mapped values to
     * represent empty slots
     */
    __host__ __device__ device_view(pair_atomic_type* slots,
                                    std::size_t capacity,
                                    sentinel::empty_key<Key> empty_key_sentinel,
                                    sentinel::empty_value<Value> empty_value_sentinel) noexcept
      : view_base_type{slots, capacity, empty_key_sentinel, empty_value_sentinel}
    {
    }

    /**
     * @brief Makes a copy of given `device_view` using non-owned memory.
     *
     * This function is intended to be used to create shared memory copies of small static maps,
     * although global memory can be used as well.
     *
     * @tparam CG The type of the cooperative thread group
     * @param g The cooperative thread group used to copy the slots
     * @param source_device_view `device_view` to copy from
     * @param memory_to_use Array large enough to support `capacity` elements. Object does not
     * take the ownership of the memory
     * @return Copy of passed `device_view`
     */
    template <typename CG>
    __device__ __forceinline__ static device_view make_copy(
      CG g, pair_atomic_type* const memory_to_use, device_view source_device_view) noexcept;

    /**
     * @brief Flushes per-CG buffer into the output sequence.
     *
     * A given CUDA Cooperative Group, `g`, loads `num_outputs` key-value pairs from `output_buffer`
     * and writes them into global memory in a coalesced fashion. CG-wide `memcpy_sync` is used if
     * `CUCO_HAS_CG_MEMCPY_ASYNC` is defined and `thrust::is_contiguous_iterator_v<OutputIt>`
     * returns true. All threads of `g` must be active due to implicit CG-wide synchronization
     * during flushing.
     *
     * @tparam CG Cooperative Group type
     * @tparam atomicT Type of atomic storage
     * @tparam OutputIt Device accessible output iterator whose `value_type` is
     * constructible from the map's `value_type`
     * @param g The Cooperative Group used to flush output buffer
     * @param num_outputs Number of valid output in the buffer
     * @param output_buffer Buffer of the key/value pair sequence
     * @param num_matches Size of the output sequence
     * @param output_begin Beginning of the output sequence of key/value pairs
     */
    template <typename CG, typename atomicT, typename OutputIt>
    __device__ __forceinline__ void flush_output_buffer(CG const& g,
                                                        uint32_t const num_outputs,
                                                        value_type* output_buffer,
                                                        atomicT* num_matches,
                                                        OutputIt output_begin) noexcept;

    /**
     * @brief Flushes per-CG buffer into the output sequences.
     *
     * A given CUDA Cooperative Group, `g`, loads `num_outputs` elements from `probe_output_buffer`
     * and `num_outputs` elements from `contained_output_buffer`, then writes them into global
     * memory started from `probe_output_begin` and `contained_output_begin` respectively. All
     * threads of `g` must be active due to implicit CG-wide synchronization during flushing.
     *
     * @tparam CG Cooperative Group type
     * @tparam atomicT Type of atomic storage
     * @tparam OutputIt1 Device accessible output iterator whose `value_type` is constructible from
     * `InputIt`s `value_type`.
     * @tparam OutputIt2 Device accessible output iterator whose `value_type` is constructible from
     * the map's `value_type`.
     * @param g The Cooperative Group used to flush output buffer
     * @param num_outputs Number of valid output in the buffer
     * @param probe_output_buffer Buffer of the matched probe pair sequence
     * @param contained_output_buffer Buffer of the matched contained pair sequence
     * @param num_matches Size of the output sequence
     * @param probe_output_begin Beginning of the output sequence of the matched probe pairs
     * @param contained_output_begin Beginning of the output sequence of the matched contained
     * pairs
     */
    template <typename CG, typename atomicT, typename OutputIt1, typename OutputIt2>
    __device__ __forceinline__ void flush_output_buffer(CG const& g,
                                                        uint32_t const num_outputs,
                                                        value_type* probe_output_buffer,
                                                        value_type* contained_output_buffer,
                                                        atomicT* num_matches,
                                                        OutputIt1 probe_output_begin,
                                                        OutputIt2 contained_output_begin) noexcept;

    /**
     * @brief Indicates whether the key `k` exists in the map.
     *
     * If the key `k` was inserted into the map, `contains` returns
     * true. Otherwise, it returns false. Uses the CUDA Cooperative Groups API to
     * to leverage multiple threads to perform a single `contains` operation. This provides a
     * significant boost in throughput compared to the non Cooperative Group
     * `contains` at moderate to high load factors.
     *
     * ProbeSequence hashers should be callable with both ProbeKey and Key type.
     * `std::invoke_result<KeyEqual, ProbeKey, Key>` must be well-formed.
     *
     * If `key_equal(probe_key, slot_key)` returns true, `hash(probe_key) == hash(slot_key)` must
     * also be true.
     *
     * @tparam ProbeKey Probe key type
     * @tparam KeyEqual Binary callable type
     *
     * @param g The Cooperative Group used to perform the contains operation
     * @param k The key to search for
     * @param key_equal The binary callable used to compare two keys
     * for equality
     * @return A boolean indicating whether the key/value pair
     * containing `k` was inserted
     */
    template <typename ProbeKey, typename KeyEqual = thrust::equal_to<key_type>>
    __device__ __forceinline__ bool contains(
      cooperative_groups::thread_block_tile<ProbeSequence::cg_size> const& g,
      ProbeKey const& k,
      KeyEqual key_equal = KeyEqual{}) noexcept;

    /**
     * @brief Indicates whether the pair `p` exists in the map.
     *
     * If the pair `p` was inserted into the map, `contains` returns
     * true. Otherwise, it returns false. Uses the CUDA Cooperative Groups API to
     * to leverage multiple threads to perform a single `contains` operation. This provides a
     * significant boost in throughput compared to the non Cooperative Group
     * `contains` at moderate to high load factors.
     *
     * @tparam PairEqual Binary callable type
     * @param g The Cooperative Group used to perform the contains operation
     * @param k The pair to search for
     * @param pair_equal The binary callable used to compare input pair and slot content
     * for equality
     * @return A boolean indicating whether the input pair was inserted in the map
     */
    template <typename PairEqual = thrust::equal_to<value_type>>
    __device__ __forceinline__ bool pair_contains(
      cooperative_groups::thread_block_tile<ProbeSequence::cg_size> const& g,
      value_type const& p,
      PairEqual pair_equal = PairEqual{}) noexcept;

    /**
     * @brief Counts the occurrence of a given key contained in multimap.
     *
     * For a given key, `k`, counts all matching keys, `k'`, as determined by `key_equal(k, k')` and
     * returns the sum of all matches for `k`.
     *
     * @tparam KeyEqual Binary callable type
     * @param g The Cooperative Group used to perform the count operation
     * @param k The key to search for
     * @param key_equal The binary callable used to compare two keys
     * for equality
     * @return Number of matches found by the current thread
     */
    template <typename KeyEqual = thrust::equal_to<key_type>>
    __device__ __forceinline__ std::size_t count(
      cooperative_groups::thread_block_tile<ProbeSequence::cg_size> const& g,
      Key const& k,
      KeyEqual key_equal = KeyEqual{}) noexcept;

    /**
     * @brief Counts the occurrence of a given key contained in multimap. If no
     * matches can be found for a given key, the corresponding occurrence is 1.
     *
     * For a given key, `k`, counts all matching keys, `k'`, as determined by `key_equal(k, k')` and
     * returns the sum of all matches for `k`. If `k` does not have any matches, returns 1.
     *
     * @tparam KeyEqual Binary callable type
     * @param g The Cooperative Group used to perform the count operation
     * @param k The key to search for
     * @param key_equal The binary callable used to compare two keys
     * for equality
     * @return Number of matches found by the current thread
     */
    template <typename KeyEqual = thrust::equal_to<key_type>>
    __device__ __forceinline__ std::size_t count_outer(
      cooperative_groups::thread_block_tile<ProbeSequence::cg_size> const& g,
      Key const& k,
      KeyEqual key_equal = KeyEqual{}) noexcept;

    /**
     * @brief Counts the occurrence of a given key/value pair contained in multimap.
     *
     * For a given pair, `p`, counts all matching pairs, `p'`, as determined by `pair_equal(p, p')`
     * and returns the sum of all matches for `p`.
     *
     * @tparam PairEqual Binary callable type
     * @param g The Cooperative Group used to perform the pair_count operation
     * @param pair The pair to search for
     * @param pair_equal The binary callable used to compare two pairs
     * for equality
     * @return Number of matches found by the current thread
     */
    template <typename PairEqual>
    __device__ __forceinline__ std::size_t pair_count(
      cooperative_groups::thread_block_tile<ProbeSequence::cg_size> const& g,
      value_type const& pair,
      PairEqual pair_equal) noexcept;

    /**
     * @brief Counts the occurrence of a given key/value pair contained in multimap.
     * If no matches can be found for a given key, the corresponding occurrence is 1.
     *
     * For a given pair, `p`, counts all matching pairs, `p'`, as determined by `pair_equal(p, p')`
     * and returns the sum of all matches for `p`. If `p` does not have any matches, returns 1.
     *
     * @tparam PairEqual Binary callable type
     * @param g The Cooperative Group used to perform the pair_count operation
     * @param pair The pair to search for
     * @param pair_equal The binary callable used to compare two pairs
     * for equality
     * @return Number of matches found by the current thread
     */
    template <typename PairEqual>
    __device__ __forceinline__ std::size_t pair_count_outer(
      cooperative_groups::thread_block_tile<ProbeSequence::cg_size> const& g,
      value_type const& pair,
      PairEqual pair_equal) noexcept;

    /**
     * @brief Retrieves all the matches of a given key contained in multimap with per-flushing-CG
     * shared memory buffer.
     *
     * For key `k` existing in the map, copies `k` and all associated values to unspecified
     * locations in `[output_begin, output_end)`.
     *
     * @tparam buffer_size Size of the output buffer
     * @tparam FlushingCG Type of Cooperative Group used to flush output buffer
     * @tparam atomicT Type of atomic storage
     * @tparam OutputIt Device accessible output iterator whose `value_type` is
     * constructible from the map's `value_type`
     * @tparam KeyEqual Binary callable type
     * @param flushing_cg The Cooperative Group used to flush output buffer
     * @param probing_cg The Cooperative Group used to retrieve
     * @param k The key to search for
     * @param flushing_cg_counter Pointer to flushing_cg counter
     * @param output_buffer Shared memory buffer of the key/value pair sequence
     * @param num_matches Size of the output sequence
     * @param output_begin Beginning of the output sequence of key/value pairs
     * @param key_equal The binary callable used to compare two keys
     * for equality
     */
    template <uint32_t buffer_size,
              typename FlushingCG,
              typename atomicT,
              typename OutputIt,
              typename KeyEqual = thrust::equal_to<key_type>>
    __device__ __forceinline__ void retrieve(
      FlushingCG const& flushing_cg,
      cooperative_groups::thread_block_tile<ProbeSequence::cg_size> const& probing_cg,
      Key const& k,
      uint32_t* flushing_cg_counter,
      value_type* output_buffer,
      atomicT* num_matches,
      OutputIt output_begin,
      KeyEqual key_equal = KeyEqual{}) noexcept;

    /**
     * @brief Retrieves all the matches of a given key contained in multimap with per-flushing-CG
     * shared memory buffer.
     *
     * For key `k` existing in the map, copies `k` and all associated values to unspecified
     * locations in `[output_begin, output_end)`. If `k` does not have any matches, copies `k` and
     * `empty_value_sentinel()` into the output.
     *
     * @tparam buffer_size Size of the output buffer
     * @tparam FlushingCG Type of Cooperative Group used to flush output buffer
     * @tparam atomicT Type of atomic storage
     * @tparam OutputIt Device accessible output iterator whose `value_type` is
     * constructible from the map's `value_type`
     * @tparam KeyEqual Binary callable type
     * @param flushing_cg The Cooperative Group used to flush output buffer
     * @param probing_cg The Cooperative Group used to retrieve
     * @param k The key to search for
     * @param flushing_cg_counter Pointer to flushing_cg counter
     * @param output_buffer Shared memory buffer of the key/value pair sequence
     * @param num_matches Size of the output sequence
     * @param output_begin Beginning of the output sequence of key/value pairs
     * @param key_equal The binary callable used to compare two keys
     * for equality
     */
    template <uint32_t buffer_size,
              typename FlushingCG,
              typename atomicT,
              typename OutputIt,
              typename KeyEqual = thrust::equal_to<key_type>>
    __device__ __forceinline__ void retrieve_outer(
      FlushingCG const& flushing_cg,
      cooperative_groups::thread_block_tile<ProbeSequence::cg_size> const& probing_cg,
      Key const& k,
      uint32_t* flushing_cg_counter,
      value_type* output_buffer,
      atomicT* num_matches,
      OutputIt output_begin,
      KeyEqual key_equal = KeyEqual{}) noexcept;

    /**
     * @brief Retrieves all the matches of a given pair
     *
     * For pair `p` with `n = pair_count(cg, p, pair_equal)` matching pairs, if `pair_equal(p,
     * slot)` returns true, stores `probe_key_begin[j] = p.first`, `probe_val_begin[j] = p.second`,
     * `contained_key_begin[j] = slot.first`, and `contained_val_begin[j] = slot.second` for an
     * unspecified value of `j` where `0 <= j < n`.
     *
     * Concurrent reads or writes to any of the output ranges results in undefined behavior.
     *
     * Behavior is undefined if the extent of any of the output ranges is less than `n`.
     *
     * @tparam OutputIt1 Device accessible output iterator whose `value_type` is constructible from
     * `pair`'s `Key` type.
     * @tparam OutputIt2 Device accessible output iterator whose `value_type` is constructible from
     * `pair`'s `Value` type.
     * @tparam OutputIt3 Device accessible output iterator whose `value_type` is constructible from
     * the map's `key_type`.
     * @tparam OutputIt4 Device accessible output iterator whose `value_type` is constructible from
     * the map's `mapped_type`.
     * @tparam PairEqual Binary callable type
     * @param probing_cg The Cooperative Group used to retrieve
     * @param pair The pair to search for
     * @param probe_key_begin Beginning of the output sequence of the matched probe keys
     * @param probe_val_begin Beginning of the output sequence of the matched probe values
     * @param contained_key_begin Beginning of the output sequence of the matched contained keys
     * @param contained_val_begin Beginning of the output sequence of the matched contained values
     * @param pair_equal The binary callable used to compare two pairs for equality
     */
    template <typename OutputIt1,
              typename OutputIt2,
              typename OutputIt3,
              typename OutputIt4,
              typename PairEqual>
    __device__ __forceinline__ void pair_retrieve(
      cooperative_groups::thread_block_tile<ProbeSequence::cg_size> const& probing_cg,
      value_type const& pair,
      OutputIt1 probe_key_begin,
      OutputIt2 probe_val_begin,
      OutputIt3 contained_key_begin,
      OutputIt4 contained_val_begin,
      PairEqual pair_equal) noexcept;

    /**
     * @brief Retrieves all the matches of a given pair contained in multimap with per-flushing-CG
     * shared memory buffer.
     *
     * For pair `p`, if pair_equal(p, slot[j]) returns true, copies `p` to unspecified locations
     * in `[probe_output_begin, probe_output_end)` and copies slot[j] to unspecified locations in
     * `[contained_output_begin, contained_output_end)`.
     *
     * @tparam buffer_size Size of the output buffer
     * @tparam FlushingCG Type of Cooperative Group used to flush output buffer
     * @tparam atomicT Type of atomic storage
     * @tparam OutputIt1 Device accessible output iterator whose `value_type` is constructible from
     * `InputIt`s `value_type`.
     * @tparam OutputIt2 Device accessible output iterator whose `value_type` is constructible from
     * the map's `value_type`.
     * @tparam PairEqual Binary callable type
     * @param flushing_cg The Cooperative Group used to flush output buffer
     * @param probing_cg The Cooperative Group used to retrieve
     * @param pair The pair to search for
     * @param flushing_cg_counter Pointer to the flushing CG counter
     * @param probe_output_buffer Buffer of the matched probe pair sequence
     * @param contained_output_buffer Buffer of the matched contained pair sequence
     * @param num_matches Size of the output sequence
     * @param probe_output_begin Beginning of the output sequence of the matched probe pairs
     * @param contained_output_begin Beginning of the output sequence of the matched contained
     * pairs
     * @param pair_equal The binary callable used to compare two pairs for equality
     */
    template <uint32_t buffer_size,
              typename FlushingCG,
              typename atomicT,
              typename OutputIt1,
              typename OutputIt2,
              typename PairEqual>
    __device__ __forceinline__ void pair_retrieve(
      FlushingCG const& flushing_cg,
      cooperative_groups::thread_block_tile<ProbeSequence::cg_size> const& probing_cg,
      value_type const& pair,
      uint32_t* warp_counter,
      value_type* probe_output_buffer,
      value_type* contained_output_buffer,
      atomicT* num_matches,
      OutputIt1 probe_output_begin,
      OutputIt2 contained_output_begin,
      PairEqual pair_equal) noexcept;

    /**
     * @brief Retrieves all the matches of a given pair
     *
     * For pair `p` with `n = pair_count_outer(cg, p, pair_equal)` matching pairs, if `pair_equal(p,
     * slot)` returns true, stores `probe_key_begin[j] = p.first`, `probe_val_begin[j] = p.second`,
     * `contained_key_begin[j] = slot.first`, and `contained_val_begin[j] = slot.second` for an
     * unspecified value of `j` where `0 <= j < n`. If `p` does not have any matches, stores
     * `probe_key_begin[0] = p.first`, `probe_val_begin[0] = p.second`, `contained_key_begin[0] =
     * empty_key_sentinel`, and `contained_val_begin[0] = empty_value_sentinel`.
     *
     * Concurrent reads or writes to any of the output ranges results in undefined behavior.
     *
     * Behavior is undefined if the extent of any of the output ranges is less than `n`.
     *
     * @tparam OutputIt1 Device accessible output iterator whose `value_type` is constructible from
     * `pair`'s `Key` type.
     * @tparam OutputIt2 Device accessible output iterator whose `value_type` is constructible from
     * `pair`'s `Value` type.
     * @tparam OutputIt3 Device accessible output iterator whose `value_type` is constructible from
     * the map's `key_type`.
     * @tparam OutputIt4 Device accessible output iterator whose `value_type` is constructible from
     * the map's `mapped_type`.
     * @tparam PairEqual Binary callable type
     * @param probing_cg The Cooperative Group used to retrieve
     * @param pair The pair to search for
     * @param probe_key_begin Beginning of the output sequence of the matched probe keys
     * @param probe_val_begin Beginning of the output sequence of the matched probe values
     * @param contained_key_begin Beginning of the output sequence of the matched contained keys
     * @param contained_val_begin Beginning of the output sequence of the matched contained values
     * @param pair_equal The binary callable used to compare two pairs for equality
     */
    template <typename OutputIt1,
              typename OutputIt2,
              typename OutputIt3,
              typename OutputIt4,
              typename PairEqual>
    __device__ __forceinline__ void pair_retrieve_outer(
      cooperative_groups::thread_block_tile<ProbeSequence::cg_size> const& probing_cg,
      value_type const& pair,
      OutputIt1 probe_key_begin,
      OutputIt2 probe_val_begin,
      OutputIt3 contained_key_begin,
      OutputIt4 contained_val_begin,
      PairEqual pair_equal) noexcept;

    /**
     * @brief Retrieves all the matches of a given pair contained in multimap with per-flushing-CG
     * shared memory buffer.
     *
     * For pair `p`, if pair_equal(p, slot[j]) returns true, copies `p` to unspecified locations
     * in `[probe_output_begin, probe_output_end)` and copies slot[j] to unspecified locations in
     * `[contained_output_begin, contained_output_end)`. If `p` does not have any matches, copies
     * `p` and a pair of `empty_key_sentinel` and `empty_value_sentinel` into the output.
     *
     * @tparam buffer_size Size of the output buffer
     * @tparam FlushingCG Type of Cooperative Group used to flush output buffer
     * @tparam atomicT Type of atomic storage
     * @tparam OutputIt1 Device accessible output iterator whose `value_type` is constructible from
     * `InputIt`s `value_type`.
     * @tparam OutputIt2 Device accessible output iterator whose `value_type` is constructible from
     * the map's `value_type`.
     * @tparam PairEqual Binary callable type
     * @param flushing_cg The Cooperative Group used to flush output buffer
     * @param probing_cg The Cooperative Group used to retrieve
     * @param pair The pair to search for
     * @param flushing_cg_counter Pointer to the flushing CG counter
     * @param probe_output_buffer Buffer of the matched probe pair sequence
     * @param contained_output_buffer Buffer of the matched contained pair sequence
     * @param num_matches Size of the output sequence
     * @param probe_output_begin Beginning of the output sequence of the matched probe pairs
     * @param contained_output_begin Beginning of the output sequence of the matched contained
     * pairs
     * @param pair_equal The binary callable used to compare two pairs for equality
     */
    template <uint32_t buffer_size,
              typename FlushingCG,
              typename atomicT,
              typename OutputIt1,
              typename OutputIt2,
              typename PairEqual>
    __device__ __forceinline__ void pair_retrieve_outer(
      FlushingCG const& flushing_cg,
      cooperative_groups::thread_block_tile<ProbeSequence::cg_size> const& probing_cg,
      value_type const& pair,
      uint32_t* flushing_cg_counter,
      value_type* probe_output_buffer,
      value_type* contained_output_buffer,
      atomicT* num_matches,
      OutputIt1 probe_output_begin,
      OutputIt2 contained_output_begin,
      PairEqual pair_equal) noexcept;

   private:
    using device_view_base<device_view_impl>::impl_;
  };  // class device_view

  /**
   * @brief Return the raw pointer of the hash map slots.
   */
  value_type* raw_slots() noexcept
  {
    // Unsafe access to the slots stripping away their atomic-ness to allow non-atomic access.
    // TODO: to be replace by atomic_ref when it's ready
    return reinterpret_cast<value_type*>(slots_.get());
  }

  /**
   * @brief Return the raw pointer of the hash map slots.
   */
  value_type const* raw_slots() const noexcept
  {
    // Unsafe access to the slots stripping away their atomic-ness to allow non-atomic access.
    // TODO: to be replace by atomic_ref when it's ready
    return reinterpret_cast<value_type const*>(slots_.get());
  }

  /**
   * @brief Gets the maximum number of elements the hash map can hold.
   *
   * @return The maximum number of elements the hash map can hold
   */
  std::size_t get_capacity() const noexcept { return capacity_; }

  /**
   * @brief Gets the number of elements in the hash map.
   *
   * @param stream CUDA stream used to get the number of inserted elements
   * @return The number of elements in the map
   */
  std::size_t get_size(cudaStream_t stream = 0) const noexcept;

  /**
   * @brief Gets the load factor of the hash map.
   *
   * @param stream CUDA stream used to get the load factor
   * @return The load factor of the hash map
   */
  float get_load_factor(cudaStream_t stream = 0) const noexcept;

  /**
   * @brief Gets the sentinel value used to represent an empty key slot.
   *
   * @return The sentinel value used to represent an empty key slot
   */
  Key get_empty_key_sentinel() const noexcept { return empty_key_sentinel_; }

  /**
   * @brief Gets the sentinel value used to represent an empty value slot.
   *
   * @return The sentinel value used to represent an empty value slot
   */
  Value get_empty_value_sentinel() const noexcept { return empty_value_sentinel_; }

  /**
   * @brief Constructs a device_view object based on the members of the `static_multimap`
   * object.
   *
   * @return A device_view object based on the members of the `static_multimap` object
   */
  device_view get_device_view() const noexcept
  {
    return device_view(slots_.get(),
                       capacity_,
                       sentinel::empty_key<Key>{empty_key_sentinel_},
                       sentinel::empty_value<Value>{empty_value_sentinel_});
  }

  /**
   * @brief Constructs a device_mutable_view object based on the members of the
   * `static_multimap` object
   *
   * @return A device_mutable_view object based on the members of the `static_multimap` object
   */
  device_mutable_view get_device_mutable_view() const noexcept
  {
    return device_mutable_view(slots_.get(),
                               capacity_,
                               sentinel::empty_key<Key>{empty_key_sentinel_},
                               sentinel::empty_value<Value>{empty_value_sentinel_});
  }

 private:
  std::size_t capacity_{};                      ///< Total number of slots
  Key empty_key_sentinel_{};                    ///< Key value that represents an empty slot
  Value empty_value_sentinel_{};                ///< Initial value of empty slot
  slot_allocator_type slot_allocator_{};        ///< Allocator used to allocate slots
  counter_allocator_type counter_allocator_{};  ///< Allocator used to allocate counters
  counter_deleter delete_counter_;              ///< Custom counter deleter
  slot_deleter delete_slots_;                   ///< Custom slots deleter
  std::unique_ptr<atomic_ctr_type, counter_deleter> d_counter_{};  ///< Preallocated device counter
  std::unique_ptr<pair_atomic_type, slot_deleter> slots_{};  ///< Pointer to flat slots storage
};                                                           // class static_multimap

}  // namespace cuco

#include <cuco/detail/static_multimap/device_view_impl.inl>
#include <cuco/detail/static_multimap/static_multimap.inl><|MERGE_RESOLUTION|>--- conflicted
+++ resolved
@@ -292,7 +292,6 @@
                 OutputIt output_begin,
                 KeyEqual key_equal  = KeyEqual{},
                 cudaStream_t stream = 0) const;
-<<<<<<< HEAD
 
   /**
    * @brief Indicates whether the pairs in the range `[first, last)` are contained in the map.
@@ -319,8 +318,6 @@
                      OutputIt output_begin,
                      PairEqual pair_equal = PairEqual{},
                      cudaStream_t stream  = 0) const;
-=======
->>>>>>> 0a832bc2
 
   /**
    * @brief Counts the occurrences of keys in `[first, last)` contained in the multimap.
