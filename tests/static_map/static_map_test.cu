--- conflicted
+++ resolved
@@ -18,13 +18,8 @@
 #include <thrust/device_vector.h>
 #include <thrust/for_each.h>
 #include <algorithm>
-<<<<<<< HEAD
-#include <cuco/static_map.cuh>
-#include "catch.hpp"
-=======
 #include <catch2/catch.hpp>
 #include <cuco/static_map.cuh>
->>>>>>> 38c352f9
 
 namespace {
 // Thrust logical algorithms (any_of/all_of/none_of) don't work with device
@@ -160,15 +155,6 @@
     }
   }
 
-<<<<<<< HEAD
-  SECTION("Cannot find any key in an empty hash map")
-  {
-    REQUIRE(all_of(d_pairs.begin(),
-                   d_pairs.end(),
-                   [view] __device__(cuco::pair_type<Key, Value> const& pair) mutable {
-                     return view.find(pair.first) == view.end();
-                   }));
-=======
   SECTION("Cannot find any key in an empty hash map with non-const view")
   {
     SECTION("non-const view")
@@ -186,7 +172,6 @@
           return view.find(pair.first) == view.end();
         }));
     }
->>>>>>> 38c352f9
   }
 
   SECTION("Keys are all found after inserting many keys.")
@@ -199,16 +184,6 @@
                        m_view.insert(pair);
                      });
 
-<<<<<<< HEAD
-    // All keys should be found
-    REQUIRE(all_of(d_pairs.begin(),
-                   d_pairs.end(),
-                   [view] __device__(cuco::pair_type<Key, Value> const& pair) mutable {
-                     auto const found = view.find(pair.first);
-                     return (found != view.end()) and (found->first.load() == pair.first and
-                                                       found->second.load() == pair.second);
-                   }));
-=======
     SECTION("non-const view")
     {
       // All keys should be found
@@ -230,7 +205,6 @@
                  (found->first.load() == pair.first and found->second.load() == pair.second);
         }));
     }
->>>>>>> 38c352f9
   }
 }
 
